"""Read in FTIR spectra into an xarray DataArray.
"""
import os
import struct
import logging
import numpy as np
import xarray as xr
import pandas as pd
from datetime import datetime

from brukeropusreader import read_file

logger = logging.getLogger(__name__)


def read_spc(filename):
    """Read in .spc file.

    Based on the spc_spectra library written by Rohan Isaac:
    See https://github.com/rohanisaac/spc for details

    Parameters
    ----------
    filename : str
        The file to read in

    Returns
    -------
    xarray DataArray
        Holds the spectrum and metadata
    """
    # Read in the binary file
    with open(filename, "rb") as r:
        content = r.read()

    # Create a dictionary to hold the metadata
    metadata = {'filename': filename}

    # File setup ==============================================================

    # Parse the header data
    header_size = 512
    hdata = struct.unpack(
        "<cccciddicccci9s9sh32s130s30siicchf48sfifc187s",
        content[:header_size]
    )

    # Generate a dict of the header data, converting dtypes if necessary
    info = {
        'tflg': hdata[0],
        'versn': hdata[1],
        'exper': ord(hdata[2]),
        'exp': ord(hdata[3]),
        'npts': int(hdata[4]),
        'first': float(hdata[5]),
        'last': float(hdata[6]),
        'nsub': hdata[7],
        'xtype': ord(hdata[8]),
        'ytype': ord(hdata[9]),
        'ztype': ord(hdata[10]),
        'post': hdata[11],
        'date': hdata[12],
        'res': hdata[13],
        'source': hdata[14],
        'peakpt': hdata[15],
        'spare': hdata[16],
        'cmnt': str(hdata[17]),
        'catxt': hdata[18],
        'logoff': int(hdata[19]),
        'mods': hdata[20],
        'procs': hdata[21],
        'level': hdata[22],
        'sampin': hdata[23],
        'factor': hdata[24],
        'method': hdata[25],
        'zinc': hdata[26],
        'wplanes': hdata[27],
        'winc': hdata[28],
        'wtype': hdata[29],
        'reserv': hdata[30]
    }

    # Generate data flags from the flag number
    flag_bits = [x == '1' for x in list('{0:08b}'.format(ord(info['tflg'])))]
    flags = {
        'sprec': flag_bits[0],
        'cgram': flag_bits[1],
        'multi': flag_bits[2],
        'randm': flag_bits[3],
        'ordrd': flag_bits[4],
        'alabs': flag_bits[5],
        'xyxys': flag_bits[6],
        'xvals': flag_bits[7]
    }

    # Replace null characters in comment with spaces
    metadata['comment'] = info['cmnt'].replace('\x00', ' ')

    # Get the file modification time if available as this goes to the second
    try:
        mtime = pd.Timestamp(os.path.getmtime(filename), unit='s')
        metadata['timestamp'] = str(mtime)

    # If it is corrupted, then use the timestamp in the header
    except OSError:
        d = info['date']
        year = d >> 20
        month = (d >> 16) % (2**4)
        day = (d >> 11) % (2**5)
        hour = (d >> 6) % (2**5)
        minute = d % (2**6)
        ts = datetime(year, month, day, hour, minute)
        metadata['timestamp'] = str(pd.Timestamp(ts))

    # Generate the x data from the header info
    xdata = np.linspace(info['first'], info['last'], num=info['npts'])

    # Log the file format for debugging
    if flags['xyxys']:
        # x values are given
        dat_fmt = '-xy'
    elif flags['xvals']:
        # only one subfile, which contains the x data
        dat_fmt = 'x-y'
    else:
        # no x values are given, but they can be generated
        dat_fmt = 'gx-y'

    logger.debug(f'{dat_fmt}({info["nsub"]})')

    if dat_fmt != 'gx-y':
        logger.error('Not able to read files with multiple spectra yet!')

    # Set the position within the file data
    file_pos = header_size

    # Read in the sub-header
    subheader = struct.unpack(
        '<cchfffiif4s',
        content[file_pos:file_pos+32]
    )
    subinfo = {
        'flgs': subheader[0],
        'exp': subheader[1],
        'indx': subheader[2],
        'time': subheader[3],
        'next': subheader[4],
        'nois': subheader[5],
        'npts': subheader[6],
        'scan': subheader[7],
        'wlevel': subheader[8],
        'resv': subheader[9]
    }

    # Add info and sub info to the metadata
    metadata['header_info'] = info
    metadata['subinfo'] = subinfo

    # Move the file position
    file_pos += 32

    # Get subfile size (4 bytes per point)
    data_size = (4 * info['npts'])

    # Parse the spectral info
    spec_data = content[file_pos:file_pos+data_size]
    ydata = np.array(
        [yi for yi in struct.iter_unpack('<f', spec_data)]
    ).flatten()

    # Progress the file position
    file_pos += 32 + data_size

    # Parse the log content, removing "\x00" and splitting by "\r\n"
    logs = content[file_pos:].replace(b'\x00', b'').split(b'\r\n')

    # Sort the log data, splitting values with an "=" into a dict and storing
    # the rest as a list
    log_dict = {}
    log_list = []
    for log in logs:
        if b'=' in log:
            key, val = log.split(b'=')[:2]
            log_dict[key] = val
        else:
            log_list.append(log)

    # Add to the metadata
    metadata['log_dict'] = log_dict
    metadata['log_list'] = log_list

    # Form the output DataArray
    spectrum = xr.DataArray(
        data=ydata,
        coords={'Wavenumber': xdata},
        attrs=metadata
    )

    return spectrum


def read_spectacle(filename):
    """."""
    # Read in the binary file
    with open(filename, "rb") as r:
        content = r.read()

    # Create a dictionary to hold the metadata
    metadata = {'filename': filename}

    # File setup ==============================================================

    # Parse the header data
    header_size = 512
    hdata = struct.unpack(
        "<6sddd88s17s175sl198s",
        content[:header_size]
    )

    # Unpack the desired variables
    wn_start = float(hdata[1])
    wn_stop = float(hdata[2])
<<<<<<< HEAD
    # wn_step = float(hdata[3])
=======
>>>>>>> a2a649e4
    date_str = hdata[5].replace(b'\x00', b' ').decode("utf-8")
    npts = int(hdata[7])

    # Parse the timestamp
    ts = datetime.strptime(date_str, "%d/%m/%y %H:%M:%S")
    metadata['timestamp'] = str(pd.Timestamp(ts))

    # Get data size (4 bytes per point)
    data_size = (4 * npts)

    # Get the spectrum data
    file_pos = 512
    spec_data = content[file_pos:file_pos+data_size]
    ydata = np.array(
        [yi for yi in struct.iter_unpack('<i', spec_data)]
    ).flatten()

    # Calculate the wavenumber grid
    xdata = np.linspace(wn_start, wn_stop, num=npts)

    # Form the output DataArray
    spectrum = xr.DataArray(
        data=ydata,
        coords={'Wavenumber': xdata},
        attrs=metadata
    )

    return spectrum


def read_sbm(filename):
    """."""
    raise ValueError('Read function not implemented yet!')


def read_cerburus(filename):
    """."""
    raise ValueError('Read function not implemented yet!')


def read_bruker(filename):
    """."""
    spec_data = read_file(filename)
    raise ValueError('Read function not implemented yet!')
    return spec_data


def read_sb(filename):
    """."""
    raise ValueError('Read function not implemented yet!')


def read_ifg(filename):
    """."""
    raise ValueError('Read function not implemented yet!')


# Define file types and read functions based on extension
filetype_dict = {
    'Midac Essential': read_sbm,
    'Midac TuHH': read_cerburus,
    'Bruker OPUS': read_bruker,
    'Midac AUTOQUANT': read_sb,
    'Midac Spectacle': read_spectacle,
    'Essential interferogram': read_ifg,
    'Essential spectrum': read_spc
}

extension_dict = {
    '.sbm': 'Midac Essential',
    '.hsi': 'Midac TuHH',
    '.0': 'Bruker OPUS',
    '.sb': 'Midac AUTOQUANT',
    '.rsb': 'Midac AUTOQUANT',
    '.irs': 'Midac Spectacle',
    '.ifg': 'Essential interferogram',
    '.spc': 'Essential spectrum'
}


def read_spectrum(filename, file_type=None):
    """."""
    # Ensure the filename used UNIX slashes
    filename = filename.replace('\\', '/')

    # If a file type is not give, infer from the extension
    if file_type is None:

        # Get the file extension
        file, extension = os.path.splitext(filename)

        # Assign the file type
        file_type = extension_dict[extension.lower()]

    # Assign the correct read function
    read_func = filetype_dict[file_type]

    # Read in the spectrum
    spectrum = read_func(filename)

    return spectrum<|MERGE_RESOLUTION|>--- conflicted
+++ resolved
@@ -220,10 +220,6 @@
     # Unpack the desired variables
     wn_start = float(hdata[1])
     wn_stop = float(hdata[2])
-<<<<<<< HEAD
-    # wn_step = float(hdata[3])
-=======
->>>>>>> a2a649e4
     date_str = hdata[5].replace(b'\x00', b' ').decode("utf-8")
     npts = int(hdata[7])
 
